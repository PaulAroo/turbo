--- conflicted
+++ resolved
@@ -91,84 +91,6 @@
 void solve(VStore* vstore, Constraints constraints, Var minimize_x, int timeout)
 {
   // INFO(constraints.print(*vstore));
-
-<<<<<<< HEAD
-
-  Var* temporal_vars = constraints.temporal_vars(vstore->size());
-
-  TreeData *tree_data;
-  CUDIE(cudaMallocManaged(&tree_data, sizeof(*tree_data)));
-  new(tree_data) TreeData(temporal_vars, minimize_x, *vstore, constraints.size());
-
-  std::cout << "Start transfering propagator to device memory." << std::endl;
-  auto t1 = std::chrono::high_resolution_clock::now();
-  Propagator** props;
-  CUDIE(cudaMallocManaged(&props, constraints.size() * sizeof(Propagator*)));
-  for (auto p : constraints.propagators) {
-    //std::cout << "Transferring " << p->uid << std::endl;
-    props[p->uid] = p->to_device();
-  }
-  auto t2 = std::chrono::high_resolution_clock::now();
-  auto duration = std::chrono::duration_cast<std::chrono::milliseconds>( t2 - t1 ).count();
-  std::cout << "Finish transfering propagators to device memory (" << duration << " ms)." << std::endl;
-
-  int64_t durf (0);
-  int64_t durk (0);
-  int64_t durt (0);
-
-  int loops (0);
-  int device;
-  CUDIE(cudaGetDevice(&device));
-  cudaDeviceProp cudaProperties;
-  CUDIE(cudaGetDeviceProperties(&cudaProperties, device));
-  int nproc = cudaProperties.multiProcessorCount;
-  std::cout<<"processors "<<nproc<<'\n';
-  int threads, blocks;
-
-  while (!tree_data->stack.is_empty()) {
-    loops++;
-    auto current = std::chrono::high_resolution_clock::now();
-    if (std::chrono::duration_cast<std::chrono::seconds>(current - t1).count() > timeout) {
-      break;
-    }
-    auto ts = std::chrono::high_resolution_clock::now();
-    tree_data->transferFromSearch();
-    //transfer_from_search<<<1,1>>>(tree_data);
-    //CUDIE(cudaDeviceSynchronize());
-    auto tf = std::chrono::high_resolution_clock::now();
-    durf += std::chrono::duration_cast<std::chrono::milliseconds>( tf - ts ).count();
-
-    //propagate_nodes_k<<<tree_data->node_array.size(), 1>>>(
-    threads = 4;
-    blocks = (1 + tree_data->node_array.size()/threads);
-    ts = std::chrono::high_resolution_clock::now();
-    propagate_nodes_k<<<blocks, threads>>>(
-        tree_data, props, constraints.size());
-    CUDIE(cudaDeviceSynchronize());
-    tf = std::chrono::high_resolution_clock::now();
-    durk += std::chrono::duration_cast<std::chrono::milliseconds>( tf - ts ).count();
-
-    ts = std::chrono::high_resolution_clock::now();
-    tree_data->transferToSearch();
-    //transfer_to_search<<<1, 1>>>(tree_data);
-    //CUDIE(cudaDeviceSynchronize());
-    tf = std::chrono::high_resolution_clock::now();
-    durt += std::chrono::duration_cast<std::chrono::milliseconds>( tf - ts ).count();
-  }
-
-  t2 = std::chrono::high_resolution_clock::now();
-  CUDIE(cudaFree(props));
-  duration = std::chrono::duration_cast<std::chrono::milliseconds>( t2 - t1 ).count();
-
-  std::cout <<"[x"<<loops<<"] TPB="<<threads<<", fromsearch="<<durf<<", kernels="<<durk<<", tosearch="<<durt<<" (ms)\n";
-
-  tree_data->stats.print();
-  if(duration > timeout * 1000) {
-    std::cout << "solveTime=timeout" << std::endl;
-  }
-  else {
-    std::cout << "solveTime=" << duration << std::endl;
-=======
   Array<Var>* branching_vars = constraints.branching_vars();
 
   LOG(std::cout << "Start transfering propagator to device memory." << std::endl);
@@ -207,7 +129,6 @@
   Statistics statistics;
   for(int i = 0; i < stats->size(); ++i) {
     statistics.join((*stats)[i]);
->>>>>>> 936bea3c
   }
 
   statistics.print();
