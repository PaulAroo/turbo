--- conflicted
+++ resolved
@@ -26,15 +26,10 @@
 #include "status.cuh"
 #include "search.cuh"
 
-<<<<<<< HEAD
 #define OR_NODES 1
 #define AND_NODES 128
 // #define SHMEM_SIZE 65536
 #define SHMEM_SIZE 44000
-=======
-#define OR_NODES 2
-#define AND_NODES 16
->>>>>>> eb186351
 
 CUDA_GLOBAL void search_k(
     Array<Pointer<TreeAndPar>>* trees,
@@ -47,19 +42,11 @@
     Array<Statistics>* stats)
 {
   extern __shared__ int shmem[];
-<<<<<<< HEAD
   const int n = SHMEM_SIZE;
   // __shared__ int shmem[n];
   int tid = threadIdx.x;
   int nodeid = blockIdx.x;
   int stride = blockDim.x;
-
-=======
-  const int n = 65536;
-  int tid = threadIdx.x;
-  int nodeid = blockIdx.x;
-  int stride = blockDim.x;
->>>>>>> eb186351
 
   if(tid < props->size()) {
     if (tid == 0) {
