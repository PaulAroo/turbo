// Copyright 2021 Pierre Talbot, Frédéric Pinel

// Licensed under the Apache License, Version 2.0 (the "License");
// you may not use this file except in compliance with the License.
// You may obtain a copy of the License at

//     http://www.apache.org/licenses/LICENSE-2.0

// Unless required by applicable law or agreed to in writing, software
// distributed under the License is distributed on an "AS IS" BASIS,
// WITHOUT WARRANTIES OR CONDITIONS OF ANY KIND, either express or implied.
// See the License for the specific language governing permissions and
// limitations under the License.

#ifndef SEARCH_HPP
#define SEARCH_HPP

#include "vstore.cuh"
#include "status.cuh"
#include "statistics.cuh"
#include "cuda_helper.hpp"

const int MAX_DEPTH_TREE = 100;

// Data shared among all threads (search and propagators).
struct SharedData {
  int n;
  PropagatorsStatus* pstatus;
  // Swap with pstatus when entering a new node.
  PropagatorsStatus* pstatus2;
  VStore* vstore;
  bool exploring;

  SharedData(VStore* vstore, int n): n(n), vstore(vstore), exploring(true) {
    PropagatorsStatus* pstatus_raw;
    malloc2_managed<PropagatorsStatus>(pstatus_raw, 1);
    pstatus = new(pstatus_raw) PropagatorsStatus(n);
    PropagatorsStatus* pstatus2_raw;
    malloc2_managed<PropagatorsStatus>(pstatus2_raw, 1);
    pstatus2 = new(pstatus2_raw) PropagatorsStatus(n);
  }

  // Allocate memory on the device and returned the store allocated from host.
  CUDA_DEVICE void into_device_mem() {
    VStore* vstore_raw;
    malloc2<VStore>(vstore_raw, 1);
    vstore = new(vstore_raw) VStore(*vstore);
  }

  ~SharedData() {
    if(pstatus != nullptr) {
      pstatus->~PropagatorsStatus();
      free2(pstatus);
      pstatus = nullptr;
    }
    if(pstatus2 != nullptr) {
      pstatus2->~PropagatorsStatus();
      free2(pstatus2);
      pstatus2 = nullptr;
    }
  }
};

struct BacktrackingFrame {
  VStore* vstore;
  Var var;
  Interval itv;

  CUDA_DEVICE BacktrackingFrame() {
    malloc2(vstore, 1);
  }

  CUDA_DEVICE void init(const VStore& root) {
    *vstore = VStore(root);
  }

  CUDA_DEVICE ~BacktrackingFrame() {
    // vstore->~VStore();
    // free2(vstore);
  }

  CUDA_DEVICE void commit() {
    LOG(printf("Taking right branch %s = %d..%d\n", vstore->name_of(var), itv.lb, itv.ub));
    vstore->update(var, itv);
  }

  CUDA_DEVICE void join_objective(Var minimize_x, const Interval& best_bound) {
    Interval b = {best_bound.lb, best_bound.ub - 1};
    vstore->update(minimize_x, b);
  }
};

class Stack {
  BacktrackingFrame stack[MAX_DEPTH_TREE];
  size_t stack_size;
public:
  CUDA_DEVICE Stack(const VStore& root) {
    for (int i=0; i<MAX_DEPTH_TREE; ++i) {
      stack[i].init(root);
    }
    stack_size = 0;
  }

  CUDA_DEVICE BacktrackingFrame& pop() {
    LOG(printf("pop frame %lu\n", stack_size - 1));
    --stack_size;
    return stack[stack_size];
  }

  CUDA_DEVICE void emplace_push(const VStore& vstore, Var var, Interval itv) {
    assert((stack_size + 1) < MAX_DEPTH_TREE);
    INFO(printf("Push %p\n", stack[stack_size].vstore));
    stack[stack_size].vstore->reset(vstore);
    stack[stack_size].var = var;
    stack[stack_size].itv = itv;
    ++stack_size;
  }

  CUDA_DEVICE BacktrackingFrame& top() {
    assert(stack_size > 0);
    return stack[stack_size - 1];
  }

  CUDA_DEVICE bool is_empty() const {
    return stack_size == 0;
  }

  CUDA_DEVICE size_t size() const {
    return stack_size;
  }
};


// Select the variable with the smallest domain in the store.
CUDA_DEVICE Var first_fail(const VStore& vstore, Var* vars) {
  Var x = -1;
  int lowest_lb = limit_max();
  for(int k = 0; vars[k] != -1; ++k) {
    int i = vars[k];
    if (vstore.lb(i) < lowest_lb && !vstore.view_of(i).is_assigned()) {
      x = i;
      lowest_lb = vstore.lb(i);
    }
  }
  if (x == -1) { vstore.print(); }
  assert(x != -1);
  return x;
}

CUDA_DEVICE void branch(Stack& stack, VStore& current, Var* temporal_vars) {
  Var x = first_fail(current, temporal_vars);
  stack.emplace_push(current, x, {current.lb(x) + 1, current.ub(x)});
  current.assign(x, current.lb(x));
  LOG(printf("Branching on %s: %d..%d \\/ %d..%d\n",
    current.name_of(x), current.lb(x), current.ub(x),
    stack.top().itv.lb, stack.top().itv.ub));
}

CUDA_DEVICE void check_consistency(SharedData* shared_data, Status res) {
  INFO(printf("Node status: %s\n", string_of_status(res)));

  // Can be disentailed with all variable assigned...
  if (shared_data->vstore->all_assigned() && res != ENTAILED) {
    INFO(printf("entailment invariant inconsistent (status = %s).\n",
      string_of_status(res)));
    INFO(printf("Status join again: %s\n", string_of_status(shared_data->pstatus->join())));
    INFO(shared_data->vstore->print());
    for(int i = 0; i < shared_data->pstatus->size(); ++i) {
      if (shared_data->pstatus->of(i) != ENTAILED) {
        INFO(printf("not entailed %d\n", i));
      }
    }
    // assert(0);
  }
  if (res != DISENTAILED && shared_data->vstore->is_top()) {
    INFO(printf("disentailment invariant inconsistent.\n"));
    INFO(printf("Status join again: %s\n", string_of_status(shared_data->pstatus->join())));
    for(int i = 0; i < shared_data->pstatus->size(); ++i) {
      INFO(printf("%d: %s\n", i, string_of_status(shared_data->pstatus->of(i))));
    }
    shared_data->vstore->print();
    // assert(0);
  }
}

CUDA_DEVICE void check_decreasing_bound(const Interval& current_bound, const Interval& new_bound) {
  if (current_bound.ub <= new_bound.lb) {
    printf("Current bound: %d..%d.\n", current_bound.lb, current_bound.ub);
    printf("New bound: %d..%d.\n", new_bound.lb, new_bound.ub);
    printf("Found a new bound that is worst than the current one...\n");
    assert(0);
  }
}

CUDA_DEVICE void update_best_bound(const VStore& current, Var minimize_x, Interval& best_bound, VStore* best_sol) {
  check_decreasing_bound(best_bound, current.view_of(minimize_x));
  INFO(printf("previous best...(bound %d..%d)\n", best_bound.lb, best_bound.ub));
  best_bound = current.view_of(minimize_x);
  best_bound.ub = best_bound.lb;
  INFO(printf("backtracking on solution...(bound %d..%d)\n", best_bound.lb, best_bound.ub));
  best_bound.lb = limit_min();
  best_sol->reset(current);
}

<<<<<<< HEAD
CUDA_GLOBAL init_search(SharedData* shared_data,
=======
CUDA_DEVICE void one_step(
  Stack& stack,
  Interval& best_bound,
  Status res,
  SharedData* shared_data,
  Statistics* stats,
  VStore* best_sol,
  Var minimize_x,
  Var* temporal_vars)
{
  stats->nodes += 1;
  stats->peak_depth = max<int>(stats->peak_depth, stack.size());
  check_consistency(shared_data, res);
  LOG(printf("Current bound: %d..%d, best bound: %d..%d\n", shared_data->vstore->lb(minimize_x), shared_data->vstore->ub(minimize_x), best_bound.lb, best_bound.ub));
  if(res != IDLE) {
    if(res == DISENTAILED) {
      stats->fails += 1;
      INFO(printf("backtracking on failed node %p...\n", shared_data->vstore));
    }
    else if(res == ENTAILED) {
      // INFO(shared_data->vstore->print_view(temporal_vars));
      update_best_bound(*(shared_data->vstore), minimize_x, best_bound, best_sol);
      stats->sols += 1;
      stats->best_bound = best_bound.ub;
    }
    // If nothing is left in the stack, we stop the search, it means we explored the full search tree.
    if(stack.is_empty()) {
      shared_data->exploring = false;
    }
    else {
      BacktrackingFrame& frame = stack.pop();
      frame.commit();
      frame.join_objective(minimize_x, best_bound);
      INFO(frame.vstore->print_view(temporal_vars));
      // Swap the current branch with the backtracked one.
      INFO(printf("Backtrack from (%p, %p) to (%p, %p).\n", shared_data->vstore, shared_data->pstatus, frame.vstore, shared_data->pstatus2));
      swap(&shared_data->vstore, &frame.vstore);
      // Propagators that are now entailed or disentailed might not be anymore, therefore we reinitialize everybody to UNKNOWN.
      shared_data->pstatus2->reset();
      swap(&shared_data->pstatus, &shared_data->pstatus2);
    }
  }
  // At this stage, the current node is neither failed nor a solution yet.
  // We must branch.
  // The left branch is executed right away, and the right branch is pushed on the stack.
  else {
    LOG(printf("All IDLE, depth = %lu\n", stack.size()));
    LOG(printf("res = %s\n", string_of_status(res)));
    INFO(shared_data->vstore->print_view(temporal_vars));
    branch(stack, *(shared_data->vstore), temporal_vars);
    shared_data->pstatus->wake_up_all();
  }
}

CUDA_GLOBAL void search(SharedData* shared_data, Statistics* stats, VStore* best_sol, Var minimize_x, Var* temporal_vars) {
>>>>>>> f7ae6120
  shared_data->into_device_mem();
  Stack stack(*(shared_data->vstore));
  Interval best_bound = {limit_min(), limit_max()};

}

CUDA_GLOBAL void search(SharedData* shared_data, Statistics* stats, VStore* best_sol, Var minimize_x, Var* temporal_vars) {
  INFO(printf("starting search with %p\n", shared_data->vstore));
    Status res = shared_data->pstatus->join();
    res = (shared_data->vstore->is_top() ? DISENTAILED : res);
<<<<<<< HEAD
      stats->nodes += 1;
      stats->peak_depth = max<int>(stats->peak_depth, stack.size());
      check_consistency(shared_data, res);
      LOG(printf("Current bound: %d..%d, best bound: %d..%d\n", shared_data->vstore->lb(minimize_x), shared_data->vstore->ub(minimize_x), best_bound.lb, best_bound.ub));
      LOG(printf("stack size = %d\n", stack.size()));
      if(res != IDLE && res != UNKNOWN) {
        if(res == DISENTAILED) {
          stats->fails += 1;
          INFO(printf("backtracking on failed node %p...\n", shared_data->vstore));
        }
        else if(res == ENTAILED) {
          update_best_bound(*(shared_data->vstore), minimize_x, best_bound, best_sol);
          stats->sols += 1;
          stats->best_bound = best_bound.ub;
        }
        // If nothing is left in the stack, we stop the search, it means we explored the full search tree.
        if(stack.is_empty()) {
          shared_data->exploring = false;
        }
        else {
          BacktrackingFrame& frame = stack.pop();
          INFO(frame.vstore->print_view(temporal_vars));
          frame.commit();
          frame.join_objective(minimize_x, best_bound);
          // Swap the current branch with the backtracked one.
          INFO(printf("Backtrack from (%p, %p) to (%p, %p).\n", shared_data->vstore, shared_data->pstatus, frame.vstore, shared_data->pstatus2));
          INFO(frame.vstore->print_view(temporal_vars));
          swap(&shared_data->vstore, &frame.vstore);
          // Propagators that are now entailed or disentailed might not be anymore, therefore we reinitialize everybody to UNKNOWN.
          shared_data->pstatus2->reset();
          swap(&shared_data->pstatus, &shared_data->pstatus2);
        }
      }
      // At this stage, the current node is neither failed nor a solution yet.
      // We must branch.
      // The left branch is executed right away, and the right branch is pushed on the stack.
      else {
        LOG(printf("All IDLE, depth = %lu\n", stack.size()));
        LOG(printf("res = %s\n", string_of_status(res)));
        INFO(shared_data->vstore->print_view(temporal_vars));
        branch(stack, *(shared_data->vstore), temporal_vars);
        shared_data->pstatus->wake_up_all();
      }
=======
    if (res != UNKNOWN) {
      one_step(stack, best_bound, res, shared_data, stats, best_sol, minimize_x, temporal_vars);
    }
  }
>>>>>>> f7ae6120
  INFO(printf("stop search\n"));
}

#endif<|MERGE_RESOLUTION|>--- conflicted
+++ resolved
@@ -202,9 +202,6 @@
   best_sol->reset(current);
 }
 
-<<<<<<< HEAD
-CUDA_GLOBAL init_search(SharedData* shared_data,
-=======
 CUDA_DEVICE void one_step(
   Stack& stack,
   Interval& best_bound,
@@ -260,7 +257,6 @@
 }
 
 CUDA_GLOBAL void search(SharedData* shared_data, Statistics* stats, VStore* best_sol, Var minimize_x, Var* temporal_vars) {
->>>>>>> f7ae6120
   shared_data->into_device_mem();
   Stack stack(*(shared_data->vstore));
   Interval best_bound = {limit_min(), limit_max()};
@@ -271,56 +267,10 @@
   INFO(printf("starting search with %p\n", shared_data->vstore));
     Status res = shared_data->pstatus->join();
     res = (shared_data->vstore->is_top() ? DISENTAILED : res);
-<<<<<<< HEAD
-      stats->nodes += 1;
-      stats->peak_depth = max<int>(stats->peak_depth, stack.size());
-      check_consistency(shared_data, res);
-      LOG(printf("Current bound: %d..%d, best bound: %d..%d\n", shared_data->vstore->lb(minimize_x), shared_data->vstore->ub(minimize_x), best_bound.lb, best_bound.ub));
-      LOG(printf("stack size = %d\n", stack.size()));
-      if(res != IDLE && res != UNKNOWN) {
-        if(res == DISENTAILED) {
-          stats->fails += 1;
-          INFO(printf("backtracking on failed node %p...\n", shared_data->vstore));
-        }
-        else if(res == ENTAILED) {
-          update_best_bound(*(shared_data->vstore), minimize_x, best_bound, best_sol);
-          stats->sols += 1;
-          stats->best_bound = best_bound.ub;
-        }
-        // If nothing is left in the stack, we stop the search, it means we explored the full search tree.
-        if(stack.is_empty()) {
-          shared_data->exploring = false;
-        }
-        else {
-          BacktrackingFrame& frame = stack.pop();
-          INFO(frame.vstore->print_view(temporal_vars));
-          frame.commit();
-          frame.join_objective(minimize_x, best_bound);
-          // Swap the current branch with the backtracked one.
-          INFO(printf("Backtrack from (%p, %p) to (%p, %p).\n", shared_data->vstore, shared_data->pstatus, frame.vstore, shared_data->pstatus2));
-          INFO(frame.vstore->print_view(temporal_vars));
-          swap(&shared_data->vstore, &frame.vstore);
-          // Propagators that are now entailed or disentailed might not be anymore, therefore we reinitialize everybody to UNKNOWN.
-          shared_data->pstatus2->reset();
-          swap(&shared_data->pstatus, &shared_data->pstatus2);
-        }
-      }
-      // At this stage, the current node is neither failed nor a solution yet.
-      // We must branch.
-      // The left branch is executed right away, and the right branch is pushed on the stack.
-      else {
-        LOG(printf("All IDLE, depth = %lu\n", stack.size()));
-        LOG(printf("res = %s\n", string_of_status(res)));
-        INFO(shared_data->vstore->print_view(temporal_vars));
-        branch(stack, *(shared_data->vstore), temporal_vars);
-        shared_data->pstatus->wake_up_all();
-      }
-=======
     if (res != UNKNOWN) {
       one_step(stack, best_bound, res, shared_data, stats, best_sol, minimize_x, temporal_vars);
     }
   }
->>>>>>> f7ae6120
   INFO(printf("stop search\n"));
 }
 
