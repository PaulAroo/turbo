--- conflicted
+++ resolved
@@ -99,7 +99,6 @@
 
   CUDA VStore(int nvar, Allocator& allocator = Allocator()) {
     n = nvar;
-<<<<<<< HEAD
     data = allocator.allocate(n);
   }
 
@@ -107,10 +106,6 @@
   CUDA VStore(const VStore<Allocator2>& other, Allocator& allocator = Allocator()):
     n(other.n), data(allocator.allocate(n))
   {
-
-=======
-    //malloc2_managed(data, n);
->>>>>>> c870b6a9
   }
 
   CUDA VStore(const VStore& other, no_copy_tag) {
@@ -129,7 +124,7 @@
 
   CUDA init_shared(VStore& vs) {
     this->data = &data_shared;
-    for (int 
+    for (int
   }
 
   CUDA void reset(const VStore& other) {
