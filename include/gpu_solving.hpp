--- conflicted
+++ resolved
@@ -14,31 +14,43 @@
 
 #include <cuda/semaphore>
 
-using F = TFormula<bt::managed_allocator>;
-using FormulaPtr = bt::shared_ptr<F, bt::managed_allocator>;
-
-/** We first interpret the formula in an abstract domain with sequential managed memory, that we call `GridCP`. */
+template <
+  class Universe0, // Universe used locally to one thread.
+  class Universe1, // Universe used in the scope of a block.
+  class Universe2, // Universe used in the scope of a grid.
+  class ConcurrentAllocator> // This allocator allocates memory that can be both accessed by the CPU and the GPU. See PR #18 for the reason (basically, non-Linux systems do not support concurrent managed memory (accessed from CPU and GPU) and must rely on pinned memory instead).
+struct StateTypes {
+
+  using U0 = Universe0;
+  using U1 = Universe1;
+  using U2 = Universe2;
+  using concurrent_allocator = ConcurrentAllocator;
+
+  /** We first interpret the formula in an abstract domain with sequential concurrent memory, that we call `GridCP`. */
+  using GridCP = AbstractDomains<U0,
+    bt::statistics_allocator<ConcurrentAllocator>,
+    bt::statistics_allocator<UniqueLightAlloc<ConcurrentAllocator, 0>>,
+    bt::statistics_allocator<UniqueLightAlloc<ConcurrentAllocator, 1>>>;
+
+  /** Then, once everything is initialized, we rely on a parallel abstract domain called `BlockCP`, usually using atomic shared and global memory. */
+  using BlockCP = AbstractDomains<U1,
+    bt::global_allocator,
+    bt::pool_allocator,
+    UniqueAlloc<bt::pool_allocator, 0>>;
+};
+
+using AtomicBInc = BInc<bt::atomic_memory_block>;
+using FPEngine = BlockAsynchronousIterationGPU<bt::pool_allocator>;
+
 using Itv0 = Interval<ZInc<int, bt::local_memory>>;
-using GridCP = AbstractDomains<Itv0,
-  bt::statistics_allocator<bt::managed_allocator>,
-  bt::statistics_allocator<UniqueLightAlloc<bt::managed_allocator, 0>>,
-  bt::statistics_allocator<UniqueLightAlloc<bt::managed_allocator, 1>>>;
-
-/** Then, once everything is initialized, we rely on a parallel abstract domain called `BlockCP`, using atomic shared and global memory. */
 using Itv1 = Interval<ZInc<int, bt::atomic_memory_block>>;
 using Itv2 = Interval<ZInc<int, bt::atomic_memory_grid>>;
-using AtomicBInc = BInc<bt::atomic_memory_block>;
-using FPEngine = BlockAsynchronousIterationGPU<bt::pool_allocator>;
-
-using RootBlockCP = AbstractDomains<Itv1,
-  bt::global_allocator,
-  bt::pool_allocator, // this allocator must not be wrapped in UniqueLightAlloc, otherwise propagators' allocators between the blocks_root and block will not be seen as equal and propagators won't be shared. This is kind of hacky, and we shall design a better solutions later on.
-  UniqueLightAlloc<bt::global_allocator, 1>>;
-
-using BlockCP = AbstractDomains<Itv1,
-  bt::global_allocator,
-  bt::pool_allocator,
-  UniqueAlloc<bt::pool_allocator, 0>>;
+
+using ItvSolver = StateTypes<Itv0, Itv1, Itv2, bt::managed_allocator>;
+// Deactivate atomics for the domain of variables (for benchmarking only, it is not safe according to CUDA consistency model).
+using ItvSolverNoAtomics = StateTypes<Itv0, Itv0, Itv0, bt::managed_allocator>;
+// Version for non-Linux systems such as Windows where pinned memory must be used (see PR #19).
+using ItvSolverPinned = StateTypes<Itv0, Itv1, Itv2, bt::pinned_allocator>;
 
 /** Depending on the problem, we can store the abstract elements in different memories.
  * The "worst" is everything in global memory (GLOBAL) when the problem is too large for the shared memory.
@@ -97,29 +109,31 @@
   }
 };
 
+template <class S>
 struct BlockData;
 
 /** `GridData` represents the problem to be solved (`root`), the data of each block when running EPS (`blocks`), the index of the subproblem that needs to be solved next (`next_subproblem`), an estimation of the best bound found across subproblems in case of optimisation problem and other global information.
  */
+template <class S>
 struct GridData {
+  using GridCP = typename S::GridCP;
+  using BlockCP = typename S::BlockCP;
+  using U2 = typename S::U2;
+
   GridCP root;
   // `blocks_root` is a copy of `root` but with the same allocators than the ones used in `blocks`.
   // This is helpful to share immutable data among blocks (for instance the propagators).
-<<<<<<< HEAD
-  bt::shared_ptr<RootBlockCP, bt::global_allocator> blocks_root;
-=======
   bt::shared_ptr<BlockCP, bt::global_allocator> blocks_root;
->>>>>>> 37e21ed0
   // Stop from the CPU, for instance because of a timeout.
   volatile bool cpu_stop;
   // Boolean indicating that the blocks have been reduced, and the CPU can now print the statistics.
   volatile bool blocks_reduced;
   MemoryConfig mem_config;
-  bt::vector<BlockData, bt::global_allocator> blocks;
+  bt::vector<BlockData<S>, bt::global_allocator> blocks;
   // Stop from a block on the GPU, for instance because we found a solution.
   bt::shared_ptr<BInc<bt::atomic_memory_grid>, bt::global_allocator> gpu_stop;
   bt::shared_ptr<ZInc<size_t, bt::atomic_memory_grid>, bt::global_allocator> next_subproblem;
-  bt::shared_ptr<Itv2, bt::global_allocator> best_bound;
+  bt::shared_ptr<U2, bt::global_allocator> best_bound;
 
   // All of what follows is only to support printing while the kernel is running.
   // In particular, we transfer the solution to the CPU where it is printed, because printing on the GPU can be very slow when the problem is large.
@@ -173,31 +187,25 @@
 
   __device__ void allocate() {
     assert(threadIdx.x == 0 && blockIdx.x == 0);
-<<<<<<< HEAD
-    printf("make GridCP::blocks_root\n");
-    blocks_root = bt::make_shared<RootBlockCP, bt::global_allocator>(RootBlockCP::tag_gpu_block_copy{}, root);
-    printf("done GridCP::blocks_root\n");
-=======
     auto root_mem_config(mem_config);
     root_mem_config.mem_kind = MemoryKind::GLOBAL;
     blocks_root = bt::make_shared<BlockCP, bt::global_allocator>(
-      BlockCP::tag_gpu_block_copy{},
+      typename BlockCP::tag_gpu_block_copy{},
       false, // Due to different allocators between BlockCP and GridCP, it won't be able to share data anyways.
       root,
       bt::global_allocator{},
       root_mem_config.make_pc_pool(bt::pool_allocator(nullptr,0)),
       root_mem_config.make_store_pool(bt::pool_allocator(nullptr,0)));
->>>>>>> 37e21ed0
-    blocks = bt::vector<BlockData, bt::global_allocator>(root.config.or_nodes);
+    blocks = bt::vector<BlockData<S>, bt::global_allocator>(root.config.or_nodes);
     gpu_stop = bt::make_shared<BInc<bt::atomic_memory_grid>, bt::global_allocator>(false);
     print_lock = bt::make_shared<cuda::binary_semaphore<cuda::thread_scope_device>, bt::global_allocator>(1);
     next_subproblem = bt::make_shared<ZInc<size_t, bt::atomic_memory_grid>, bt::global_allocator>(0);
-    best_bound = bt::make_shared<Itv2, bt::global_allocator>();
+    best_bound = bt::make_shared<U2, bt::global_allocator>();
   }
 
   __device__ void deallocate() {
     assert(threadIdx.x == 0 && blockIdx.x == 0);
-    blocks = bt::vector<BlockData, bt::global_allocator>();
+    blocks = bt::vector<BlockData<S>, bt::global_allocator>();
     blocks_root->deallocate();
     blocks_root.reset();
     gpu_stop.reset();
@@ -208,7 +216,11 @@
 };
 
 /** `BlockData` contains all the structures required to solve a subproblem including the problem itself (`root`) and the fixpoint engine (`fp_engine`). */
+template <class S>
 struct BlockData {
+  using GridCP = typename S::GridCP;
+  using BlockCP = typename S::BlockCP;
+
   using snapshot_type = typename BlockCP::IST::snapshot_type<bt::global_allocator>;
   size_t subproblem_idx;
   bt::shared_ptr<FPEngine, bt::global_allocator> fp_engine;
@@ -225,7 +237,7 @@
 public:
   /** Initialize the block data.
   * Allocate the abstract domains in the best memory available depending on how large are the abstract domains. */
-  __device__ void allocate(GridData& grid_data, unsigned char* shared_mem) {
+  __device__ void allocate(GridData<S>& grid_data, unsigned char* shared_mem) {
     auto block = cooperative_groups::this_thread_block();
     if(threadIdx.x == 0) {
       subproblem_idx = blockIdx.x;
@@ -234,17 +246,12 @@
       fp_engine = bt::make_shared<FPEngine, bt::global_allocator>(block, shared_mem_pool);
       has_changed = bt::allocate_shared<AtomicBInc, bt::pool_allocator>(shared_mem_pool, true);
       stop = bt::allocate_shared<AtomicBInc, bt::pool_allocator>(shared_mem_pool, false);
-<<<<<<< HEAD
-      bt::pool_allocator pc_pool{mem_config.make_pc_pool(shared_mem_pool)};
-      root = bt::make_shared<BlockCP, bt::global_allocator>(BlockCP::tag_gpu_block_copy{}, *(grid_data.blocks_root), bt::global_allocator{}, pc_pool, mem_config.make_store_pool(shared_mem_pool));
-=======
-      root = bt::make_shared<BlockCP, bt::global_allocator>(BlockCP::tag_gpu_block_copy{},
+      root = bt::make_shared<BlockCP, bt::global_allocator>(typename BlockCP::tag_gpu_block_copy{},
         (mem_config.mem_kind != MemoryKind::STORE_PC_SHARED),
         *(grid_data.blocks_root),
         bt::global_allocator{},
         mem_config.make_pc_pool(shared_mem_pool),
         mem_config.make_store_pool(shared_mem_pool));
->>>>>>> 37e21ed0
       snapshot_root = bt::make_shared<snapshot_type, bt::global_allocator>(root->search_tree->template snapshot<bt::global_allocator>());
     }
     block.sync();
@@ -270,7 +277,8 @@
   }
 };
 
-__global__ void initialize_grid_data(GridData* grid_data) {
+template <class S>
+__global__ void initialize_grid_data(GridData<S>* grid_data) {
   grid_data->allocate();
   size_t num_subproblems = 1;
   num_subproblems <<= grid_data->root.config.subproblems_power;
@@ -278,7 +286,8 @@
   grid_data->root.stats.eps_num_subproblems = num_subproblems;
 }
 
-__global__ void deallocate_grid_data(GridData* grid_data) {
+template <class S>
+__global__ void deallocate_grid_data(GridData<S>* grid_data) {
   grid_data->deallocate();
 }
 
@@ -286,16 +295,18 @@
  * Note that this operation might not always succeed, which is okay, the best bound is still preserved in `block_data` and then reduced at the end (in `reduce_blocks`).
  * The worst that can happen is that a best bound is found twice, which does not prevent the correctness of the algorithm.
  */
-__device__ void update_grid_best_bound(BlockData& block_data, GridData& grid_data, local::BInc& best_has_changed) {
+template <class S>
+__device__ void update_grid_best_bound(BlockData<S>& block_data, GridData<S>& grid_data, local::BInc& best_has_changed) {
+  using U0 = typename S::U0;
   if(threadIdx.x == 0 && block_data.root->bab->is_optimization()) {
     const auto& bab = block_data.root->bab;
     auto local_best = bab->optimum().project(bab->objective_var());
     // printf("[new bound] %d: [%d..%d] (current best: [%d..%d])\n", blockIdx.x, local_best.lb().value(), local_best.ub().value(), grid_data.best_bound->lb().value(), grid_data.best_bound->ub().value());
     if(bab->is_maximization()) {
-      grid_data.best_bound->tell_lb(dual<typename Itv0::LB>(local_best.ub()), best_has_changed);
+      grid_data.best_bound->tell_lb(dual<typename U0::LB>(local_best.ub()), best_has_changed);
     }
     else {
-      grid_data.best_bound->tell_ub(dual<typename Itv0::UB>(local_best.lb()), best_has_changed);
+      grid_data.best_bound->tell_ub(dual<typename U0::UB>(local_best.lb()), best_has_changed);
     }
   }
 }
@@ -304,14 +315,16 @@
  * We directly update the store with the best bound.
  * This function should be called in each node, since the best bound is erased on backtracking (it is not included in the snapshot).
  */
-__device__ void update_block_best_bound(BlockData& block_data, GridData& grid_data) {
+template <class S>
+__device__ void update_block_best_bound(BlockData<S>& block_data, GridData<S>& grid_data) {
+  using U0 = typename S::U0;
   if(threadIdx.x == 0 && block_data.root->bab->is_optimization()) {
     const auto& bab = block_data.root->bab;
     VarEnv<bt::global_allocator> empty_env{};
     auto best_formula = bab->template deinterpret_best_bound<bt::global_allocator>(
       bab->is_maximization()
-      ? Itv0(dual<typename Itv0::UB>(grid_data.best_bound->lb()))
-      : Itv0(dual<typename Itv0::LB>(grid_data.best_bound->ub())));
+      ? U0(dual<typename U0::UB>(grid_data.best_bound->lb()))
+      : U0(dual<typename U0::LB>(grid_data.best_bound->ub())));
     // printf("global best: "); grid_data.best_bound->ub().print(); printf("\n");
     // best_formula.print(); printf("\n");
     IDiagnostics diagnostics;
@@ -322,7 +335,9 @@
 /** Propagate a node of the search tree and process the leaf nodes (failed or solution).
  * Branching on unknown nodes is a task left to the caller.
  */
-__device__ bool propagate(BlockData& block_data, GridData& grid_data, local::BInc& thread_has_changed) {
+template <class S>
+__device__ bool propagate(BlockData<S>& block_data, GridData<S>& grid_data, local::BInc& thread_has_changed) {
+  using BlockCP = typename S::BlockCP;
   bool is_leaf_node = false;
   BlockCP& cp = *block_data.root;
   auto& fp_engine = *block_data.fp_engine;
@@ -376,7 +391,9 @@
 /** The initial problem tackled during the dive must always be the same.
  * Hence, don't be tempted to add the objective during diving because it might lead to ignoring some subproblems since the splitting decisions will differ.
  */
-__device__ size_t dive(BlockData& block_data, GridData& grid_data) {
+template <class S>
+__device__ size_t dive(BlockData<S>& block_data, GridData<S>& grid_data) {
+  using BlockCP = typename S::BlockCP;
   BlockCP& cp = *block_data.root;
   auto& fp_engine = *block_data.fp_engine;
   auto& stop = *block_data.stop;
@@ -407,7 +424,9 @@
   return remaining_depth;
 }
 
-__device__ void solve_problem(BlockData& block_data, GridData& grid_data) {
+template <class S>
+__device__ void solve_problem(BlockData<S>& block_data, GridData<S>& grid_data) {
+  using BlockCP = typename S::BlockCP;
   BlockCP& cp = *block_data.root;
   auto& fp_engine = *block_data.fp_engine;
   auto& block_has_changed = *block_data.has_changed;
@@ -433,7 +452,8 @@
   }
 }
 
-CUDA void reduce_blocks(GridData* grid_data) {
+template <class S>
+CUDA void reduce_blocks(GridData<S>* grid_data) {
   for(int i = 0; i < grid_data->blocks.size(); ++i) {
     if(grid_data->blocks[i].root) { // `nullptr` could happen if we try to terminate the program before all blocks are even created.
       grid_data->root.join(*(grid_data->blocks[i].root));
@@ -441,14 +461,15 @@
   }
 }
 
-__global__ void gpu_solve_kernel(GridData* grid_data)
+template <class S>
+__global__ void gpu_solve_kernel(GridData<S>* grid_data)
 {
   if(threadIdx.x == 0 && blockIdx.x == 0 && grid_data->root.config.verbose_solving) {
     printf("%% GPU kernel started, starting solving...\n");
   }
   extern __shared__ unsigned char shared_mem[];
   size_t num_subproblems = grid_data->root.stats.eps_num_subproblems;
-  BlockData& block_data = grid_data->blocks[blockIdx.x];
+  BlockData<S>& block_data = grid_data->blocks[blockIdx.x];
   block_data.allocate(*grid_data, shared_mem);
   while(block_data.subproblem_idx < num_subproblems && !*(block_data.stop)) {
     if(threadIdx.x == 0 && grid_data->root.config.verbose_solving) {
@@ -518,9 +539,10 @@
   return *s;
 }
 
-size_t sizeof_store(const CP& root) {
-  return gpu_sizeof<typename BlockCP::IStore>()
-       + gpu_sizeof<typename BlockCP::IStore::universe_type>() * root.store->vars();
+template <class S, class U>
+size_t sizeof_store(const CP<U>& root) {
+  return gpu_sizeof<typename S::BlockCP::IStore>()
+       + gpu_sizeof<typename S::BlockCP::IStore::universe_type>() * root.store->vars();
 }
 
 void print_memory_statistics(const char* key, size_t bytes) {
@@ -538,27 +560,28 @@
 }
 
 /** \returns the size of the shared memory and the kind of memory used. */
-MemoryConfig configure_memory(CP& root) {
+template <class S, class U>
+MemoryConfig configure_memory(CP<U>& root) {
   cudaDeviceProp deviceProp;
   cudaGetDeviceProperties(&deviceProp, 0);
   const auto& config = root.config;
   size_t shared_mem_capacity = deviceProp.sharedMemPerBlock;
 
   // Copy the root to know how large are the abstract domains.
-  CP root2(root);
+  CP<U> root2(root);
 
   size_t store_alignment = 200; // The store does not create much alignment overhead since it is almost only a single array.
 
   MemoryConfig mem_config;
   // Need a bit of shared memory for the fixpoint engine.
   mem_config.shared_bytes = 100;
-  mem_config.store_bytes = sizeof_store(root2) + store_alignment;
+  mem_config.store_bytes = sizeof_store<S>(root2) + store_alignment;
   // We add 20% extra memory due to the alignment of the shared memory which is not taken into account in the statistics.
   // From limited experiments, alignment overhead is usually around 10%.
   mem_config.pc_bytes = root2.prop_allocator.total_bytes_allocated();
   mem_config.pc_bytes += mem_config.pc_bytes / 5;
-  if(shared_mem_capacity < mem_config.shared_bytes + mem_config.store_bytes) {
-    if(config.verbose_solving) {
+  if(config.only_global_memory || shared_mem_capacity < mem_config.shared_bytes + mem_config.store_bytes) {
+    if(!config.only_global_memory && config.verbose_solving) {
       printf("%% The store of variables (%zuKB) cannot be stored in the shared memory of the GPU (%zuKB), therefore we use the global memory.\n",
       mem_config.store_bytes / 1000,
       shared_mem_capacity / 1000);
@@ -592,8 +615,8 @@
 }
 
 /** Wait the solving ends because of a timeout, CTRL-C or because the kernel finished. */
-template<class Timepoint>
-bool wait_solving_ends(GridData& grid_data, const Timepoint& start) {
+template<class S, class Timepoint>
+bool wait_solving_ends(GridData<S>& grid_data, const Timepoint& start) {
   cudaEvent_t event;
   cudaEventCreateWithFlags(&event,cudaEventDisableTiming);
   cudaEventRecord(event);
@@ -616,19 +639,21 @@
   }
 }
 
-void consume_kernel_solutions(GridData& grid_data) {
+template <class S>
+void consume_kernel_solutions(GridData<S>& grid_data) {
   while(!grid_data.consume_solution()) {}
 }
 
-template <class Timepoint>
-void transfer_memory_and_run(CP& root, MemoryConfig mem_config, const Timepoint& start) {
-  auto grid_data = bt::make_shared<GridData, bt::managed_allocator>(std::move(root), mem_config);
+template <class S, class U, class Timepoint>
+void transfer_memory_and_run(CP<U>& root, MemoryConfig mem_config, const Timepoint& start) {
+  using concurrent_allocator = typename S::concurrent_allocator;
+  auto grid_data = bt::make_shared<GridData<S>, concurrent_allocator>(std::move(root), mem_config);
   initialize_grid_data<<<1,1>>>(grid_data.get());
   CUDAEX(cudaDeviceSynchronize());
   if(grid_data->root.config.print_statistics) {
     mem_config.print_mzn_statistics();
   }
-  std::thread consumer_thread(consume_kernel_solutions, std::ref(*grid_data));
+  std::thread consumer_thread(consume_kernel_solutions<S>, std::ref(*grid_data));
   gpu_solve_kernel
     <<<grid_data->root.config.or_nodes,
       grid_data->root.config.and_nodes,
@@ -655,10 +680,11 @@
   }
 }
 
-void configure_blocks_threads(CP& root, const MemoryConfig& mem_config) {
+template <class S, class U>
+void configure_blocks_threads(CP<U>& root, const MemoryConfig& mem_config) {
   int hint_num_blocks;
   int hint_num_threads;
-  CUDAE(cudaOccupancyMaxPotentialBlockSize(&hint_num_blocks, &hint_num_threads, (void*) gpu_solve_kernel, (int)mem_config.shared_bytes));
+  CUDAE(cudaOccupancyMaxPotentialBlockSize(&hint_num_blocks, &hint_num_threads, (void*) gpu_solve_kernel<S>, (int)mem_config.shared_bytes));
 
   cudaDeviceProp deviceProp;
   cudaGetDeviceProperties(&deviceProp, 0);
@@ -702,11 +728,11 @@
   }
 }
 
-template <class Timepoint>
-void configure_and_run(CP& root, const Timepoint& start) {
-  MemoryConfig mem_config = configure_memory(root);
-  configure_blocks_threads(root, mem_config);
-  transfer_memory_and_run(root, mem_config, start);
+template <class S, class U, class Timepoint>
+void configure_and_run(CP<U>& root, const Timepoint& start) {
+  MemoryConfig mem_config = configure_memory<S>(root);
+  configure_blocks_threads<S>(root, mem_config);
+  transfer_memory_and_run<S>(root, mem_config, start);
 }
 
 #endif // __CUDACC__
@@ -716,10 +742,15 @@
   std::cerr << "You must use a CUDA compiler (nvcc or clang) to compile Turbo on GPU." << std::endl;
 #else
   auto start = std::chrono::high_resolution_clock::now();
-  CP root(config);
+  CP<Itv> root(config);
   root.preprocess();
   block_signal_ctrlc();
-  configure_and_run(root, start);
+  if(root.config.noatomics) {
+    configure_and_run<ItvSolverNoAtomics>(root, start);
+  }
+  else {
+    configure_and_run<ItvSolver>(root, start);
+  }
 #endif
 }
 
